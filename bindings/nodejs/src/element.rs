use napi::bindgen_prelude::FromNapiValue;
use napi::{self};
use napi_derive::napi;
<<<<<<< HEAD
use napi::bindgen_prelude::FromNapiValue;
use terminator::{UIElement as TerminatorUIElement, UIElementAttributes as TerminatorUIElementAttributes};
use serde::Serialize;
use serde_json;
=======
use terminator::{
    UIElement as TerminatorUIElement, UIElementAttributes as TerminatorUIElementAttributes,
};
>>>>>>> 8f4c399d

use crate::{
    map_error,
    types::{ExploreResponse, ExploredElementDetail},
    Bounds, ClickResult, Locator, ScreenshotResult, UIElementAttributes,
};

/// A UI element in the accessibility tree.
#[napi(js_name = "Element")]
pub struct Element {
    pub(crate) inner: TerminatorUIElement,
}

impl From<TerminatorUIElement> for Element {
    fn from(e: TerminatorUIElement) -> Self {
        Element { inner: e }
    }
}

impl FromNapiValue for Element {
    unsafe fn from_napi_value(
        env: napi::sys::napi_env,
        napi_val: napi::sys::napi_value,
    ) -> napi::Result<Self> {
        let mut result = std::ptr::null_mut();
        let status = napi::sys::napi_get_value_external(env, napi_val, &mut result);
        if status != napi::sys::Status::napi_ok {
            return Err(napi::Error::new(
                napi::Status::InvalidArg,
                "Failed to get external value",
            ));
        }
        Ok(std::ptr::read(result as *const Element))
    }
}

#[napi]
impl Element {
    /// Get the element's ID.
    ///
    /// @returns {string | null} The element's ID, if available.
    #[napi]
    pub fn id(&self) -> Option<String> {
        self.inner.id()
    }

    /// Get the element's role.
    ///
    /// @returns {string} The element's role (e.g., "button", "textfield").
    #[napi]
    pub fn role(&self) -> napi::Result<String> {
        Ok(self.inner.role())
    }

    /// Get all attributes of the element.
    ///
    /// @returns {UIElementAttributes} The element's attributes.
    #[napi]
    pub fn attributes(&self) -> UIElementAttributes {
        let attrs: TerminatorUIElementAttributes = self.inner.attributes();
        UIElementAttributes {
            role: attrs.role,
            name: attrs.name,
            label: attrs.label,
            value: attrs.value,
            description: attrs.description,
            properties: attrs
                .properties
                .into_iter()
                .map(|(k, v)| (k, v.map(|v| v.to_string())))
                .collect(),
            is_keyboard_focusable: attrs.is_keyboard_focusable,
        }
    }

    /// Get the element's name.
    ///
    /// @returns {string | null} The element's name, if available.
    #[napi]
    pub fn name(&self) -> napi::Result<Option<String>> {
        Ok(self.inner.name())
    }

    /// Get children of this element.
    ///
    /// @returns {Array<Element>} List of child elements.
    #[napi]
    pub fn children(&self) -> napi::Result<Vec<Element>> {
        self.inner
            .children()
            .map(|kids| kids.into_iter().map(Element::from).collect())
            .map_err(map_error)
    }

    /// Get the parent element.
    ///
    /// @returns {Element | null} The parent element, if available.
    #[napi]
    pub fn parent(&self) -> napi::Result<Option<Element>> {
        self.inner
            .parent()
            .map(|opt| opt.map(Element::from))
            .map_err(map_error)
    }

    /// Get element bounds.
    ///
    /// @returns {Bounds} The element's bounds (x, y, width, height).
    #[napi]
    pub fn bounds(&self) -> napi::Result<Bounds> {
        self.inner.bounds().map(Bounds::from).map_err(map_error)
    }

    /// Click on this element.
    ///
    /// @returns {ClickResult} Result of the click operation.
    #[napi]
    pub fn click(&self) -> napi::Result<ClickResult> {
        self.inner.click().map(ClickResult::from).map_err(map_error)
    }

    /// Double click on this element.
    ///
    /// @returns {ClickResult} Result of the click operation.
    #[napi]
    pub fn double_click(&self) -> napi::Result<ClickResult> {
        self.inner
            .double_click()
            .map(ClickResult::from)
            .map_err(map_error)
    }

    /// Right click on this element.
    #[napi]
    pub fn right_click(&self) -> napi::Result<()> {
        self.inner.right_click().map_err(map_error)
    }

    /// Hover over this element.
    #[napi]
    pub fn hover(&self) -> napi::Result<()> {
        self.inner.hover().map_err(map_error)
    }

    /// Check if element is visible.
    ///
    /// @returns {boolean} True if the element is visible.
    #[napi]
    pub fn is_visible(&self) -> napi::Result<bool> {
        self.inner.is_visible().map_err(map_error)
    }

    /// Check if element is enabled.
    ///
    /// @returns {boolean} True if the element is enabled.
    #[napi]
    pub fn is_enabled(&self) -> napi::Result<bool> {
        self.inner.is_enabled().map_err(map_error)
    }

    /// Focus this element.
    #[napi]
    pub fn focus(&self) -> napi::Result<()> {
        self.inner.focus().map_err(map_error)
    }

    /// Get text content of this element.
    ///
    /// @param {number} [maxDepth] - Maximum depth to search for text.
    /// @returns {string} The element's text content.
    #[napi]
    pub fn text(&self, max_depth: Option<u32>) -> napi::Result<String> {
        self.inner
            .text(max_depth.unwrap_or(1) as usize)
            .map_err(map_error)
    }

    /// Type text into this element.
    ///
    /// @param {string} text - The text to type.
    /// @param {boolean} [useClipboard] - Whether to use clipboard for pasting.
    #[napi]
    pub fn type_text(&self, text: String, use_clipboard: Option<bool>) -> napi::Result<()> {
        self.inner
            .type_text(&text, use_clipboard.unwrap_or(false))
            .map_err(map_error)
    }

    /// Press a key while this element is focused.
    ///
    /// @param {string} key - The key to press.
    #[napi]
    pub fn press_key(&self, key: String) -> napi::Result<()> {
        self.inner.press_key(&key).map_err(map_error)
    }

    /// Set value of this element.
    ///
    /// @param {string} value - The value to set.
    #[napi]
    pub fn set_value(&self, value: String) -> napi::Result<()> {
        self.inner.set_value(&value).map_err(map_error)
    }

    /// Perform a named action on this element.
    ///
    /// @param {string} action - The action to perform.
    #[napi]
    pub fn perform_action(&self, action: String) -> napi::Result<()> {
        self.inner.perform_action(&action).map_err(map_error)
    }

    /// Scroll the element in a given direction.
    ///
    /// @param {string} direction - The direction to scroll.
    /// @param {number} amount - The amount to scroll.
    #[napi]
    pub fn scroll(&self, direction: String, amount: f64) -> napi::Result<()> {
        self.inner.scroll(&direction, amount).map_err(map_error)
    }

    /// Activate the window containing this element.
    #[napi]
    pub fn activate_window(&self) -> napi::Result<()> {
        self.inner.activate_window().map_err(map_error)
    }

    /// Check if element is focused.
    ///
    /// @returns {boolean} True if the element is focused.
    #[napi]
    pub fn is_focused(&self) -> napi::Result<bool> {
        self.inner.is_focused().map_err(map_error)
    }

    /// Check if element is keyboard focusable.
    ///
    /// @returns {boolean} True if the element can receive keyboard focus.
    #[napi]
    pub fn is_keyboard_focusable(&self) -> napi::Result<bool> {
        self.inner.is_keyboard_focusable().map_err(map_error)
    }

    /// Drag mouse from start to end coordinates.
    ///
    /// @param {number} startX - Starting X coordinate.
    /// @param {number} startY - Starting Y coordinate.
    /// @param {number} endX - Ending X coordinate.
    /// @param {number} endY - Ending Y coordinate.
    #[napi]
    pub fn mouse_drag(
        &self,
        start_x: f64,
        start_y: f64,
        end_x: f64,
        end_y: f64,
    ) -> napi::Result<()> {
        self.inner
            .mouse_drag(start_x, start_y, end_x, end_y)
            .map_err(map_error)
    }

    /// Press and hold mouse at coordinates.
    ///
    /// @param {number} x - X coordinate.
    /// @param {number} y - Y coordinate.
    #[napi]
    pub fn mouse_click_and_hold(&self, x: f64, y: f64) -> napi::Result<()> {
        self.inner.mouse_click_and_hold(x, y).map_err(map_error)
    }

    /// Move mouse to coordinates.
    ///
    /// @param {number} x - X coordinate.
    /// @param {number} y - Y coordinate.
    #[napi]
    pub fn mouse_move(&self, x: f64, y: f64) -> napi::Result<()> {
        self.inner.mouse_move(x, y).map_err(map_error)
    }

    /// Release mouse button.
    #[napi]
    pub fn mouse_release(&self) -> napi::Result<()> {
        self.inner.mouse_release().map_err(map_error)
    }

    /// Create a locator from this element.
    ///
    /// @param {string} selector - The selector string.
    /// @returns {Locator} A new locator for finding elements.
    #[napi]
    pub fn locator(&self, selector: String) -> napi::Result<Locator> {
        let sel: terminator::selector::Selector = selector.as_str().into();
        let loc = self.inner.locator(sel).map_err(map_error)?;
        Ok(Locator::from(loc))
    }

    /// Get the containing application element.
    ///
    /// @returns {Element | null} The containing application element, if available.
    #[napi]
    pub fn application(&self) -> napi::Result<Option<Element>> {
        self.inner
            .application()
            .map(|opt| opt.map(Element::from))
            .map_err(map_error)
    }

    /// Get the containing window element.
    ///
    /// @returns {Element | null} The containing window element, if available.
    #[napi]
    pub fn window(&self) -> napi::Result<Option<Element>> {
        self.inner
            .window()
            .map(|opt| opt.map(Element::from))
            .map_err(map_error)
    }

    /// Explore this element and its direct children.
    ///
    /// @returns {ExploreResponse} Details about the element and its children.
    #[napi]
    pub fn explore(&self) -> napi::Result<ExploreResponse> {
        self.inner
            .explore()
            .map(|response| ExploreResponse {
                parent: Element::from(response.parent),
                children: response
                    .children
                    .into_iter()
                    .map(|child| ExploredElementDetail {
                        role: child.role,
                        name: child.name,
                        id: child.id,
                        bounds: child.bounds.map(Bounds::from),
                        value: child.value,
                        description: child.description,
                        text: child.text,
                        parent_id: child.parent_id,
                        children_ids: child.children_ids,
                        suggested_selector: child.suggested_selector,
                    })
                    .collect(),
            })
            .map_err(map_error)
    }

    /// Highlights the element with a colored border.
    ///
    /// @param {number} [color] - Optional BGR color code (32-bit integer). Default: 0x0000FF (red)
    /// @param {number} [durationMs] - Optional duration in milliseconds.
    /// @returns {void}
    #[napi]
    pub fn highlight(&self, color: Option<u32>, duration_ms: Option<f64>) -> napi::Result<()> {
        let duration = duration_ms.map(|ms| std::time::Duration::from_millis(ms as u64));
        self.inner.highlight(color, duration).map_err(map_error)
    }

    /// Capture a screenshot of this element.
    ///
    /// @returns {ScreenshotResult} The screenshot data containing image data and dimensions.
    #[napi]
    pub fn capture(&self) -> napi::Result<ScreenshotResult> {
        self.inner
            .capture()
            .map(|result| ScreenshotResult {
                image_data: result.image_data,
                width: result.width,
                height: result.height,
            })
            .map_err(map_error)
    }

    /// Get the process ID of the application containing this element.
    ///
    /// @returns {number} The process ID.
    #[napi]
    pub fn process_id(&self) -> napi::Result<u32> {
        self.inner.process_id().map_err(map_error)
    }

<<<<<<< HEAD
    #[napi]
    pub fn to_string(&self) -> napi::Result<String> {
        let attrs = self.inner.attributes();
        let json = serde_json::to_string(&attrs).map_err(|e| napi::Error::from_reason(e.to_string()))?;
        Ok(format!("Element<{}>", json))
    }
} 
=======
    /// Sets the transparency of the window.
    ///
    /// @param {number} percentage - The transparency percentage from 0 (completely transparent) to 100 (completely opaque).
    /// @returns {void}
    #[napi]
    pub fn set_transparency(&self, percentage: u8) -> napi::Result<()> {
        self.inner.set_transparency(percentage).map_err(map_error)
    }

    /// Close the element if it's closable (like windows, applications).
    /// Does nothing for non-closable elements (like buttons, text, etc.).
    ///
    /// @returns {void}
    #[napi]
    pub fn close(&self) -> napi::Result<()> {
        self.inner.close().map_err(map_error)
    }
}
>>>>>>> 8f4c399d
<|MERGE_RESOLUTION|>--- conflicted
+++ resolved
@@ -1,16 +1,11 @@
 use napi::bindgen_prelude::FromNapiValue;
 use napi::{self};
 use napi_derive::napi;
-<<<<<<< HEAD
-use napi::bindgen_prelude::FromNapiValue;
-use terminator::{UIElement as TerminatorUIElement, UIElementAttributes as TerminatorUIElementAttributes};
 use serde::Serialize;
 use serde_json;
-=======
 use terminator::{
     UIElement as TerminatorUIElement, UIElementAttributes as TerminatorUIElementAttributes,
 };
->>>>>>> 8f4c399d
 
 use crate::{
     map_error,
@@ -393,15 +388,14 @@
         self.inner.process_id().map_err(map_error)
     }
 
-<<<<<<< HEAD
     #[napi]
     pub fn to_string(&self) -> napi::Result<String> {
         let attrs = self.inner.attributes();
-        let json = serde_json::to_string(&attrs).map_err(|e| napi::Error::from_reason(e.to_string()))?;
+        let json =
+            serde_json::to_string(&attrs).map_err(|e| napi::Error::from_reason(e.to_string()))?;
         Ok(format!("Element<{}>", json))
     }
-} 
-=======
+
     /// Sets the transparency of the window.
     ///
     /// @param {number} percentage - The transparency percentage from 0 (completely transparent) to 100 (completely opaque).
@@ -419,5 +413,4 @@
     pub fn close(&self) -> napi::Result<()> {
         self.inner.close().map_err(map_error)
     }
-}
->>>>>>> 8f4c399d
+}